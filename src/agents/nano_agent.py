import time
import logging
from typing import Any, Optional
import multiprocessing as mp
from concurrent.futures import ThreadPoolExecutor, as_completed
from dataclasses import dataclass

import requests
from nano import Agent

from src.utils.git import handle_to_url, clone_repo_at_commit, clean_repo_dir

logger = logging.getLogger(__name__)


@dataclass
class NanoConfig:
    model: Optional[str] = None
    api_base: str = "http://localhost:8000/v1"
    thinking: bool = False
    token_limit: int = 8192
    tool_limit: int = 20
    temperature: float = 0.7
    top_p: float = 0.8
    min_p: float = 0.01
    top_k: int = 20
    verbose: bool = False


def _process_one(data: dict[str, Any], config: NanoConfig) -> dict[str, Any]:
    assert "repo" in data and "base_commit" in data and "problem_statement" in data

    logger.info(f"[START] {data['repo']} @ {data['base_commit'][:7]}")

<<<<<<< HEAD
    agent = Agent(**dict(config))
=======
    import litellm
    litellm._turn_on_debug()

    agent = Agent(
        model=model,
        api_base=api_base,
        thinking=kwargs.get("thinking", False),
        context_window=kwargs.get("context_window", 8192)-512,
        max_tool_calls=kwargs.get("max_tool_calls", 20),
        temperature=kwargs.get("temperature", 0.7),
        top_p=kwargs.get("top_p", 0.8),
        top_k=kwargs.get("top_k", 20),
        verbose=kwargs.get("verbose", False)
    )
>>>>>>> 5dbc78c7

    diff = ""
    temp_folder = None
    try:
        temp_folder = clone_repo_at_commit(handle_to_url(data["repo"]), data["base_commit"])
        diff = agent.run(task=data["problem_statement"], repo_root=temp_folder)
    except Exception as e:
        logger.error(f"Error in _process_one: {type(e).__name__}: {e}")
        diff = ""
    finally:
        if temp_folder: clean_repo_dir(temp_folder)

        token_usage = agent.token_usage
        tool_usage = agent.tool_usage
        diff_success = diff != ""
        logger.info(f"[FINISH] {data['repo']} @ {data['base_commit'][:7]} - Tokens: {token_usage}, Tools: {tool_usage}, Diff Success: {diff_success}")

    return dict(
        prompt=agent.messages[:2],
        completion=agent.messages[2:],
        tools=agent.tools,
        generated_diff=diff,
    )


def nano_rollout_func(data: list[dict[str, Any]], config: NanoConfig, timeout: int = 120) -> list[dict[str, Any]]:
    """Deploys parallel Nano agents talking to our trl vllm-serve-async endpoint to process the given data"""

    results = []
    ok, tout, err = 0, 0, 0

    logger.info(f"Starting {len(data)} agent rollouts")
    start_time = time.time()
    with ThreadPoolExecutor(max_workers=min(len(data), mp.cpu_count())) as executor:
        futures = [executor.submit(_process_one, datum, config) for datum in data]

        for fut in as_completed(futures):
            try:
                results.append(fut.result(timeout=timeout))
                ok += 1
            except TimeoutError:
                logger.warning(f"Rollout timed out after {timeout}s")
                results.append(dict(prompt=[], completion=[], tools=[], generated_diff=""))
                tout += 1
            except Exception as e:
                logger.error(f"Rollout error: {type(e).__name__}: {e}")
                results.append(dict(prompt=[], completion=[], tools=[], generated_diff=""))
                err += 1

    logger.info(f"Finished rollouts {len(data)} in {time.time() - start_time:.2f}s")
    logger.info(f"Success: {ok}, Timeout: {tout}, Error: {err}")
    return results


if __name__ == "__main__":
    import time
    from matplotlib import pyplot as plt

    import litellm
    litellm._turn_on_debug()

    from src.data.swe_gym import get_swe_gym_repo_repair_dataset

    # Test different batch sizes for parallel timing
    batch_sizes = [1, 2, 4, 8, 16]
    runs = 2
    data = get_swe_gym_repo_repair_dataset().shuffle(seed=42)

    avg_times = []

    for size in batch_sizes:
        print(f"Testing batch size {size}")
        subset = data.select(range(size))
        subset_dicts = [dict(x) for x in subset]
        times = []
        for i in range(runs):
            start_time = time.time()
            results = nano_rollout_func(subset_dicts, timeout=120)
            elapsed = time.time() - start_time
            times.append(elapsed)
            print(f"  Run {i+1}: {elapsed:.2f}s")
        avg_time = sum(times) / runs
        avg_times.append(avg_time)
        print(f"Average time for batch size {size}: {avg_time:.2f}s\n")

    plt.figure(figsize=(10, 6))
    plt.plot(batch_sizes, avg_times, 'bo-', linewidth=2)
    plt.xlabel('Batch Size (Parallel Samples)')
    plt.ylabel('Average Time (seconds)')
    plt.title('Nano Agent Parallel Batch Timing')
    plt.grid(True, linestyle='--', alpha=0.7)
    plt.tight_layout()
    plt.savefig('nano_agent_parallel_time.png', dpi=300, bbox_inches='tight')
    plt.close()<|MERGE_RESOLUTION|>--- conflicted
+++ resolved
@@ -32,24 +32,7 @@
 
     logger.info(f"[START] {data['repo']} @ {data['base_commit'][:7]}")
 
-<<<<<<< HEAD
     agent = Agent(**dict(config))
-=======
-    import litellm
-    litellm._turn_on_debug()
-
-    agent = Agent(
-        model=model,
-        api_base=api_base,
-        thinking=kwargs.get("thinking", False),
-        context_window=kwargs.get("context_window", 8192)-512,
-        max_tool_calls=kwargs.get("max_tool_calls", 20),
-        temperature=kwargs.get("temperature", 0.7),
-        top_p=kwargs.get("top_p", 0.8),
-        top_k=kwargs.get("top_k", 20),
-        verbose=kwargs.get("verbose", False)
-    )
->>>>>>> 5dbc78c7
 
     diff = ""
     temp_folder = None
