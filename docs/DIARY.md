--- conflicted
+++ resolved
@@ -3,35 +3,11 @@
 
 ## Backlog
 
-<<<<<<< HEAD
-<details>
-<summary>General Research Tasks</summary>
-- [x] Look at how SWE-Bench works exactly, should we train for that behavior end2end?
-- [ ] Read S∗: Test Time Scaling for Code Generation: https://arxiv.org/pdf/2502.14382
-- [ ] Read MUFIN **paper**
-</details>
-
-<details>
-<summary>Technical, non critical tasks</summary>
-- [ ] Make median/std log to train_median/train_std (WandB)
-  - for convenience
-  - annoying to have to scroll throught those statistics when all I want is the actual value
-</details>
-
-## June 9 - June 16
-vERL rabbit hole, wouldn't recommend for my type of use-case
-
-- [x] Fix container.def
-  - flash-attn pushed a new version with no binary a few hours after my code worked, thus it broke silently
-- [ ] SFT data
-- [ ] Assistant only mask in SFT
-=======
 ## June 23 - June 30
 - [x] Non-LoRA 8b run
   - Post: Fesasible but annoying to test since it takes so long to get resource allocations
 - [ ] SFT data
   - Full swe-bench both for sft and rl
->>>>>>> 8daed91d
 - [ ] SFT run
 - [ ] Update scripts to load SFT lora
 - [ ] Fix extras wandb logging
@@ -43,7 +19,10 @@
 vERL rabbit hole, wouldn't recommend for my type of use-case
 
 - [x] Fix container.def
-  - flash-attn pushed a new version a few hours after my code succesfully ran, that version doesn't have prebuilt binaries so it was silently failing
+  - flash-attn pushed a new version with no binary a few hours after my code worked, thus it broke silently
+- [ ] SFT data
+- [ ] Assistant only mask in SFT
+- [ ] SFT run
 - [x] Modify TRL fork to CLIP overlong generations just in case, better than crashing
 - [x] Mask out tool output
   - The results of the tool outputs or "unknowable". We should be training on the *tool calling* tokens and "thinking" 
@@ -57,15 +36,9 @@
   - Verified everything, all tests pass
 - [x] Does liger-kernel do dr.grpo?
   - Post: Yes, defined by loss_type param
-<<<<<<< HEAD
-- [ ] Set up GRPO to do NxK inference rollouts, and training side to do K grad accum steps
-- [x] Make "inaction" in Nano be "an action", i.e. make it increment the tool call?
-- [ ] Interestiong logging
-=======
 - [x] Make "inaction" in Nano be "an action", i.e. make it increment the tool call?
 - [x] Make Nano log tool usage 
 - [x] Log compute stats to wandb
->>>>>>> 8daed91d
   - Compute / Wall time tables
   - Episodes / hour
   - Post: Implicitly in the "profiling", we can easily create a table afterwards, mean(vllm.generate()) / mean(...)
